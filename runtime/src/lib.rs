--- conflicted
+++ resolved
@@ -107,11 +107,7 @@
   spec_name: create_runtime_str!("clover"),
   impl_name: create_runtime_str!("clover"),
   authoring_version: 1,
-<<<<<<< HEAD
   spec_version: 16,
-=======
-  spec_version: 15,
->>>>>>> 234a22a5
   impl_version: 1,
   apis: RUNTIME_API_VERSIONS,
   transaction_version: 1,
