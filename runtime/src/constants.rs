
<<<<<<< HEAD
pub mod currency {
	use primitives::Balance;

	pub const DOLLARS: Balance = 1_000_000_000_000;
	pub const CENTS: Balance = DOLLARS / 100; // 10_000_000_000
	pub const MILLICENTS: Balance = CENTS / 1000; // 10_000_000
	pub const MICROCENTS: Balance = MILLICENTS / 1000; // 10_000
}

=======
>>>>>>> 6a9c8083
/// Time and blocks.
pub mod time {
	use primitives::{BlockNumber, Moment};

	pub const SECS_PER_BLOCK: Moment = 6;
	pub const MILLISECS_PER_BLOCK: Moment = SECS_PER_BLOCK * 1000;

	// These time units are defined in number of blocks.
	pub const MINUTES: BlockNumber = 60 / (SECS_PER_BLOCK as BlockNumber);
    pub const HOURS: BlockNumber = MINUTES * 60;
    #[allow(dead_code)]
	pub const DAYS: BlockNumber = HOURS * 24;

	pub const SLOT_DURATION: Moment = MILLISECS_PER_BLOCK;

	// 1 in 4 blocks (on average, not counting collisions) will be primary BABE
	// blocks.
	pub const PRIMARY_PROBABILITY: (u64, u64) = (1, 4);

	pub const EPOCH_DURATION_IN_BLOCKS: BlockNumber = HOURS;
	pub const EPOCH_DURATION_IN_SLOTS: u64 = {
		const SLOT_FILL_RATE: f64 = MILLISECS_PER_BLOCK as f64 / SLOT_DURATION as f64;

		(EPOCH_DURATION_IN_BLOCKS as f64 * SLOT_FILL_RATE) as u64
	};
}
<|MERGE_RESOLUTION|>--- conflicted
+++ resolved
@@ -1,16 +1,3 @@
-
-<<<<<<< HEAD
-pub mod currency {
-	use primitives::Balance;
-
-	pub const DOLLARS: Balance = 1_000_000_000_000;
-	pub const CENTS: Balance = DOLLARS / 100; // 10_000_000_000
-	pub const MILLICENTS: Balance = CENTS / 1000; // 10_000_000
-	pub const MICROCENTS: Balance = MILLICENTS / 1000; // 10_000
-}
-
-=======
->>>>>>> 6a9c8083
 /// Time and blocks.
 pub mod time {
 	use primitives::{BlockNumber, Moment};
@@ -36,4 +23,4 @@
 
 		(EPOCH_DURATION_IN_BLOCKS as f64 * SLOT_FILL_RATE) as u64
 	};
-}
+}